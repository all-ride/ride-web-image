<?php

namespace ride\web\image;

use ride\library\dependency\DependencyInjector;
use ride\library\http\Response;
use ride\library\image\exception\ImageException;
use ride\library\image\Dimension;
use ride\library\image\ImageUrlGenerator as LibImageUrlGenerator;
use ride\library\system\file\browser\FileBrowser;
use ride\library\system\file\File;

/**
 * URL generator for images.
 */
class ImageUrlGenerator implements LibImageUrlGenerator {

    /**
     * Path in the public directory to cache processed images
     * @var string
     */
    const DEFAULT_PATH = 'cache/img';

    /**
     * Instance of the file browser
     * @var \ride\library\system\file\browser\FileBrowser
     */
    private $fileBrowser;

    /**
     * Instance of the dependency injector
     * @var \ride\library\dependency\DependencyInjector
     */
    private $dependencyInjector;

    /**
     * Base URL for the images
     * @var string
     */
    private $baseUrl;

    /**
     * Absolute path of the public directory
     * @var string
     */
    private $publicPath;

    /**
     * The path for the processed images
     * @var \ride\library\system\file\File
     */
    private $path;

    /**
     * Constructs a image URL generator
     * @param \ride\library\system\file\browser\FileBrowser $fileBrowser
     * @param string $path Relative path in the public directory to save the
     * processed images
     * @return null
     */
    public function __construct(FileBrowser $fileBrowser, DependencyInjector $dependencyInjector, $baseUrl, $path = null) {
        $this->fileBrowser = $fileBrowser;
        $this->dependencyInjector = $dependencyInjector;
        $this->baseUrl = $baseUrl;
        $this->publicPath = $fileBrowser->getPublicDirectory()->getAbsolutePath();

        $this->setPath($path);
    }

    /**
     * Sets the path to save the processed images
     * @param string $path Relative path in the public directory
     * @return null
     */
    public function setPath($path) {
        if ($path == null) {
            $path = self::DEFAULT_PATH;
        }

        $this->path = $this->fileBrowser->getPublicDirectory()->getChild($path);
    }

    /**
     * Gets the cache directory
     * @return \ride\library\system\file\File
     */
    public function getCacheDirectory() {
        return $this->path;
    }

    /**
     * Generates a URL for the provided image. Images will be cached in the
     * public folder for fast access
     * @param string $image Relative path of the image
     * @param string $thumbnailer Name of the thumbnailer to use
     * @param int $width Width for the thumbnailer
     * @param int $height Height for the thumbnailer
     * @return null
     */
    public function generateUrl($image, $thumbnailer = null, $width = 0, $height = 0) {
        $useThumbnailer = $thumbnailer && ($width > 0 || $height > 0);

        if (strlen($image) > 7 && substr($image, 0, 7) == 'http://' || substr($image, 0, 8) == 'https://') {
            // image is a URL
            if (!$useThumbnailer) {
                return $image;
            }

            $file = $this->getCacheFile($image, $thumbnailer, $width, $height);
            if (!$file->exists()) {
                $httpClient = $this->dependencyInjector->get('ride\\library\\http\\client\\Client');
                $response = $httpClient->get($image);
                if ($response->getStatusCode() != Response::STATUS_CODE_OK) {
                    throw new ImageException('Could not generate URL for ' . $image . ': file not found');
                }

                $file->write($response->getBody());

                $this->applyThumbnailer($file, $thumbnailer, $width, $height);
            }
        } else {
            // image is a local file
            $source = $this->lookupFile($image);

            $isPublicFile = strpos($source->getAbsolutePath(), $this->publicPath) === 0;
            if (!$useThumbnailer && $isPublicFile) {
                $file = $source;
            } else {
                $file = $this->getCacheFile($source->getPath(), $thumbnailer, $width, $height);

                if (!$file->exists() || $source->getModificationTime() > $file->getModificationTime()) {
                    $source->copy($file);

                    if ($useThumbnailer) {
                        $this->applyThumbnailer($file, $thumbnailer, $width, $height);
                    }
                }
            }
        }

        // make the resulting image relative to the public directory
        $image = str_replace($this->publicPath, '', $file->getAbsolutePath());

        // return the full URL
        return $this->baseUrl . $image;
    }

    /**
     * Applies the provided thumbnailer to the provided file
     * @param \ride\library\system\file\File $file File of the source image
     * @param string $thumbnailer Name of the thumbnailer
     * @param integer $width Width of the resulting image
     * @param integer $height Height of the resulting image
     * @return null
     */
    protected function applyThumbnailer(File $file, $thumbnailer, $width, $height) {
        $thumbnailer = $this->dependencyInjector->get('ride\\library\\image\\thumbnail\\Thumbnailer', $thumbnailer);
        $imageFactory = $this->dependencyInjector->get('ride\\library\\image\\io\\ImageFactory');

        $image = $imageFactory->read($file);

        $thumbnail = $thumbnailer->getThumbnail($image, new Dimension($width, $height));
        if ($image !== $thumbnail) {
            // thumbnail generated, write to cache file
            $imageFactory->write($file, $thumbnail);
        }
    }

    /**
     * Gets the cache file for the image source
<<<<<<< HEAD
     * @param string $source Source to get a cache file for (local path or URL)
=======
     * @param \ride\library\system\file\File $source image source to get a
     * cache file for
>>>>>>> ed357219
     * @param string $thumbnailer Name of the thumbnailer
     * @param integer $width The width of the cached image
     * @param integer $height The height of the cached image
     * @return \ride\library\system\file\File unique name for a source file, in
     * the cache directory, with the thumbnailer, width and height encoded into
     */
    protected function getCacheFile($source, $thumbnailer = null, $width = 0, $height = 0) {
        $fileName = md5(
            $source .
            '-thumbnailer=' . $thumbnailer .
            '-width=' . $width .
            '-height=' . $height
        );

        $positionSlash = strrpos($source, '/');
        if ($positionSlash !== false) {
            $name = substr($source, $positionSlash + 1);
        } else {
            $name = $source;
        }

        $fileName .= '-' . $name;

        return $this->path->getChild($fileName);
    }

    /**
     * Gets the local file for the provided file path
     * @param string $source Path of a local file
     * @return \ride\library\system\file\File
     * @throws \ride\library\image\exception\ImageException when the file could
     * not be found
     */
    protected function lookupFile($source) {
        // image is a local file
        $file = $this->fileBrowser->getFileSystem()->getFile($source);

        if ($file->isAbsolute()) {
            return $file;
        }

        // relative file, get the image from the file browser
        $file = $this->fileBrowser->getPublicFile($source);
        if ($file) {
            return $file;
        }

        $file = $this->fileBrowser->getFile($source);
        if ($file) {
            return $file;
        }

        throw new ImageException('Could not generate URL for ' . $source . ': file not found');
    }

}<|MERGE_RESOLUTION|>--- conflicted
+++ resolved
@@ -168,12 +168,7 @@
 
     /**
      * Gets the cache file for the image source
-<<<<<<< HEAD
      * @param string $source Source to get a cache file for (local path or URL)
-=======
-     * @param \ride\library\system\file\File $source image source to get a
-     * cache file for
->>>>>>> ed357219
      * @param string $thumbnailer Name of the thumbnailer
      * @param integer $width The width of the cached image
      * @param integer $height The height of the cached image
